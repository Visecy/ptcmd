import shlex
import textwrap
from cmd import Cmd as _Cmd
from typing import IO, Any, Callable, Dict, List, Optional, Tuple, Type, cast

from prompt_toolkit import PromptSession
<<<<<<< HEAD
from prompt_toolkit.formatted_text import to_formatted_text, ANSI
from prompt_toolkit.completion import WordCompleter, Completer
=======
from prompt_toolkit.completion import WordCompleter
from prompt_toolkit.formatted_text import ANSI, HTML, FormattedText
>>>>>>> 2aca6b20
from prompt_toolkit.patch_stdout import StdoutProxy
from rich.columns import Columns
from rich.console import Console
from rich.text import Text
from rich.panel import Panel
from rich.theme import Theme

from . import constants
from .theme import DEFAULT as DEFAULT_THEME
from .completer import ArgparseCompleter


class Cmd(_Cmd):
    prompt: Any = Text.from_markup("([cmd.prompt]Cmd[/cmd.prompt]) ")

    default_category = "Uncategorized"
    doc_leader = ""

    def __init__(
        self,
        *,
        session: Optional[PromptSession] = None,
        console: Optional[Console] = None,
        theme: Optional[Theme] = None,
    ) -> None:
        self.cmdqueue = []
        self.theme = theme or DEFAULT_THEME
        self.session = session or PromptSession()
        self.stdout = cast(IO[str], StdoutProxy(raw=True, sleep_between_writes=0.01))
        self.console = console or Console(file=self.stdout, theme=self.theme)

    def cmdloop(self, intro: Optional[Any] = None) -> None:
        self.preloop()
        try:
            if intro is not None:
                self.intro = intro
            if self.intro:
                self.console.print(self.intro)
            stop = None
            while not stop:
                if self.cmdqueue:
                    line = self.cmdqueue.pop(0)
                else:
                    prompt = self._render_rich_text(self.prompt)
                    if isinstance(prompt, str):
                        prompt = ANSI(prompt)
                    try:
                        line = self.session.prompt(
                            prompt,
                            completer=WordCompleter(self.get_visible_commands()),
                        )
                    except KeyboardInterrupt:
                        continue
                line = self.precmd(line)
                stop = self.onecmd(line)
                stop = self.postcmd(stop, line)
        finally:
            self.postloop()

    def default(self, line: str) -> None:
        self.perror(f"Unknown command: {line}")

    def do_help(self, arg):
        """List available commands or provide detailed help for a specific command"""
        if not arg:
            return self._help_menu()
        # XXX check arg syntax
        try:
            func = getattr(self, constants.HELP_FUNC_PREFIX + arg)
        except AttributeError:
            try:
                doc = getattr(self, constants.COMMAND_FUNC_PREFIX + arg).__doc__
                if doc:
                    self.poutput(textwrap.dedent(doc))
                    return
            except AttributeError:
                pass
            self.poutput(self.nohelp % (arg,))
            return
        func()

    def _help_menu(self, verbose: bool = False) -> None:
        """Show a list of commands which help can be displayed for"""
        cmds_cats, cmds_doc, cmds_undoc, help_topics = self._build_command_info()

        if not cmds_cats:
            # No categories found, fall back to standard behavior
            self.poutput(self.doc_leader)
            self.print_topics(self.doc_header, cmds_doc)
        else:
            # Categories found, Organize all commands by category
            self.poutput(self.doc_leader)
            self.poutput(self.doc_header, end="\n\n")
            for category in sorted(cmds_cats.keys()):
                self.print_topics(category, cmds_cats[category])
            self.print_topics(self.default_category, cmds_doc)

        self.print_topics(self.misc_header, help_topics)
        self.print_topics(self.undoc_header, cmds_undoc)

    def _build_command_info(self) -> Tuple[Dict[str, List[str]], List[str], List[str], List[str]]:
        # Get a sorted list of help topics
        help_topics = self.get_help_topics()
        help_topics.sort()

        # Get a sorted list of visible command names
        visible_commands = self.get_visible_commands()
        visible_commands.sort()

        cmds_doc: List[str] = []
        cmds_undoc: List[str] = []
        cmds_cats: Dict[str, List[str]] = {}
        for command in visible_commands:
            func = cast(Callable, self.cmd_func(command))
            has_help_func = has_parser = False

            if command in help_topics:
                # Prevent the command from showing as both a command and help topic in the output
                help_topics.remove(command)

                # Non-argparse commands can have help_functions for their documentation
                has_help_func = not has_parser

            if hasattr(func, constants.CMD_ATTR_HELP_CATEGORY):
                category: str = getattr(func, constants.CMD_ATTR_HELP_CATEGORY)
                cmds_cats.setdefault(category, [])
                cmds_cats[category].append(command)
            elif func.__doc__ or has_help_func or has_parser:
                cmds_doc.append(command)
            else:
                cmds_undoc.append(command)
        return cmds_cats, cmds_doc, cmds_undoc, help_topics

    def do_exit(self, line: str) -> bool:
        self.poutput("Bye!")
        return True

    def print_topics(self, header: str, cmds: Optional[List[str]], cmdlen: Optional[int] = None, maxcol: Optional[int] = None) -> None:
        if not cmds:
            return
        panel = Panel(
            Columns(cmds, width=maxcol),
            title=header,
            title_align="left"
        )
        self.poutput(panel)

    def columnize(self, list: Optional[List[str]], displaywidth: Optional[int] = None) -> None:
        if list is None:
            self.console.print("<empty>")
            return
        self.console.print(
            Columns(
                [f"[bold]{item}[/bold]" for item in list],
                width=displaywidth,
            )
        )

    def cmd_func(self, command: str) -> Optional[Callable]:
        """
        Get the function for a command

        :param command: the name of the command

        Example:

        ```py
        helpfunc = self.cmd_func('help')
        ```

        helpfunc now contains a reference to the ``do_help`` method
        """
        func_name = constants.COMMAND_FUNC_PREFIX + command
        func = getattr(self, func_name, None)
        return func if callable(func) else None

    def get_all_commands(self) -> List[str]:
        """Return a list of all commands"""
        return [
            name[len(constants.COMMAND_FUNC_PREFIX) :]
            for name in self.get_names()
            if name.startswith(constants.COMMAND_FUNC_PREFIX) and callable(getattr(self, name))
        ]

    def get_visible_commands(self) -> List[str]:
        """Return a list of commands that have not been hidden or disabled"""
        return [
            command
            for command in self.get_all_commands()
            if not getattr(command, constants.CMD_ATTR_HIDDEN, None)
            and not getattr(command, constants.CMD_ATTR_DISABLED, None)
        ]

    def get_help_topics(self) -> List[str]:
        """Return a list of help topics"""
        all_topics = [
            name[len(constants.HELP_FUNC_PREFIX) :]
            for name in self.get_names()
            if name.startswith(constants.HELP_FUNC_PREFIX) and callable(getattr(self, name))
        ]

        # Filter out hidden and disabled commands
        return [
            topic
            for topic in all_topics
            if not getattr(topic, constants.CMD_ATTR_HIDDEN, False) and not getattr(topic, constants.CMD_ATTR_DISABLED, False)
        ]

    @property
    def visible_prompt(self) -> str:
        """Read-only property to get the visible prompt with any ANSI style escape codes stripped.

        Used by transcript testing to make it easier and more reliable when users are doing things like coloring the
        prompt using ANSI color codes.

        :return: prompt stripped of any ANSI escape codes
        """
        return str(self.prompt)

    def poutput(self, *objs, sep: str = " ", end: str = "\n") -> None:
        self.console.print(*objs, sep=sep, end=end)

    def perror(self, *objs, sep: str = " ", end: str = "\n") -> None:
        self.console.log(*objs, sep=sep, end=end, style="cmd.error", _stack_offset=2)

    def psuccess(self, *objs, sep: str = " ", end: str = "\n") -> None:
        self.console.print(*objs, sep=sep, end=end, style="cmd.success")

    def pwarning(self, *objs, sep: str = " ", end: str = "\n") -> None:
        self.console.log(*objs, sep=sep, end=end, style="cmd.warning", _stack_offset=2)

    def pexcept(self, *, show_locals: bool = False) -> None:
        self.console.print_exception(show_locals=show_locals)
    
    def _render_rich_text(self, text: Any) -> Any:
        if isinstance(text, (str, list, FormattedText, ANSI, HTML)):
            return text
        with self.console.capture() as capture:
            self.console.print(text, end="")
        return capture.get()<|MERGE_RESOLUTION|>--- conflicted
+++ resolved
@@ -4,13 +4,8 @@
 from typing import IO, Any, Callable, Dict, List, Optional, Tuple, Type, cast
 
 from prompt_toolkit import PromptSession
-<<<<<<< HEAD
-from prompt_toolkit.formatted_text import to_formatted_text, ANSI
-from prompt_toolkit.completion import WordCompleter, Completer
-=======
 from prompt_toolkit.completion import WordCompleter
 from prompt_toolkit.formatted_text import ANSI, HTML, FormattedText
->>>>>>> 2aca6b20
 from prompt_toolkit.patch_stdout import StdoutProxy
 from rich.columns import Columns
 from rich.console import Console
